import { useMemo, useState } from 'react';
import { useNavigate, useParams } from 'react-router-dom';
import { ArrowLeft, Check, Copy, FileJson2, Zap, MessageSquare, TrendingUp, Clock, DollarSign } from 'lucide-react';
import { Button } from '@/components/ui/button';
import { Card } from '@/components/ui/card';
import { Badge } from '@/components/ui/badge';
import { ProviderBadge } from '@/components/executions/ProviderBadge';
import { ConversationTimeline } from '@/components/executions/ConversationTimeline';
import { MessageTimeline } from '@/components/executions/MessageTimeline';
import { RelatedTracesPanel } from '@/components/executions/RelatedTracesPanel';
import { useExecutionDetail, useRelatedTraces } from '@/hooks/useExecutions';
import { formatNumber } from '@/utils/format';
import { Dialog, DialogContent, DialogHeader, DialogTitle } from '@/components/ui/dialog';
import type { ExecutionDetailNew } from '@/types';

// Type guard to check if execution is using new schema
function isNewSchema(execution: any): execution is ExecutionDetailNew {
  return execution && ('input_messages' in execution || 'output_messages' in execution);
}

export function ExecutionDetailPage() {
  const navigate = useNavigate();
  const { projectSlug, traceId } = useParams<{ projectSlug?: string; traceId?: string }>();
  const { execution, loading, error, refresh } = useExecutionDetail(traceId);
  const { related } = useRelatedTraces(traceId);
  const [copied, setCopied] = useState(false);
  const [jsonCopied, setJsonCopied] = useState(false);
  const [rawOpen, setRawOpen] = useState(false);
  const resolvedProjectSlug = projectSlug ?? 'default';

  const conversation = execution && !isNewSchema(execution) ? (execution.conversationHistory ?? []) : [];
  
  // Template usages - support both schemas
  const templateUsages = execution 
    ? (isNewSchema(execution) 
        ? (execution.template_usages ?? [])
        : (execution.templateUsages ?? []))
    : [];

  // New schema data
  const inputMessages = execution && isNewSchema(execution) ? execution.input_messages : [];
  const outputMessages = execution && isNewSchema(execution) ? execution.output_messages : [];
  const childSpans = execution && isNewSchema(execution) ? execution.child_spans : [];
  
  // Combine input and output messages for unified conversation view
  const allMessages = execution && isNewSchema(execution) 
    ? [...inputMessages, ...outputMessages].sort((a, b) => {
        // Sort by message index to show correct order
        return a.msg_index - b.msg_index;
      })
    : [];

  const handleNavigateToTrace = (navigateTraceId: string) => {
    navigate(`/project/${resolvedProjectSlug}/executions/${navigateTraceId}`);
  };

  // Calculate additional metrics - handle both schemas
  const derivedMetrics = useMemo(() => {
    if (!execution) return null;
    
    // Get tokens based on schema type
    const tokensIn = isNewSchema(execution) 
      ? (execution.tokens_in ?? 0)
      : (execution.tokens?.in ?? 0);
    const tokensOut = isNewSchema(execution)
      ? (execution.tokens_out ?? 0)
      : (execution.tokens?.out ?? 0);
    const totalTokens = tokensIn + tokensOut;
    
    // Get latency and cost based on schema type
    const latency = isNewSchema(execution) 
      ? execution.latency_ms
      : execution.latencyMs;
    const cost = isNewSchema(execution)
      ? execution.total_cost_usd
      : execution.costUsd;
    
    const tokensPerSecond = tokensOut && latency 
      ? (tokensOut / latency) * 1000 
      : null;
    const costPerToken = cost && totalTokens > 0
      ? cost / totalTokens
      : null;
    const hasMultipleAgents = related?.session_agents && related.session_agents.length > 1;
    
    // Check if nested based on schema type
    const isNested = isNewSchema(execution)
      ? false // New schema doesn't have parentTraceId at execution level
      : !!(execution.parentTraceId);
    
    return {
      totalTokens,
      tokensIn,
      tokensOut,
      tokensPerSecond,
      costPerToken,
      costPer1KTokens: costPerToken ? costPerToken * 1000 : null,
      hasMultipleAgents,
      isNested,
      latency,
      cost,
    };
  }, [execution, related]);

  const handleCopy = async (text: string, label: string = 'ID') => {
    try {
      await navigator.clipboard.writeText(text);
      setCopied(true);
      setTimeout(() => setCopied(false), 1500);
    } catch (copyError) {
      console.error(`Failed to copy ${label}`, copyError);
    }
  };

  return (
    <div className="h-full flex flex-col bg-muted/20">
      {/* Header */}
      <div className="border-b border-border bg-card px-6 py-4">
        <div className="flex items-center gap-3 mb-3">
          <Button 
            variant="ghost" 
            size="icon" 
            onClick={() => navigate(`/project/${resolvedProjectSlug}/executions`)}
            className="flex-shrink-0"
          >
            <ArrowLeft className="w-5 h-5" />
            <span className="sr-only">Back to executions</span>
          </Button>
          <div className="flex-1 min-w-0">
            <h1 className="text-xl font-semibold mb-1">Trace Detail</h1>
            <div className="flex items-center gap-2 flex-wrap">
              <code className="text-xs font-mono text-muted-foreground bg-muted px-2 py-1 rounded truncate max-w-md">
                {traceId}
              </code>
              {execution?.provider && <ProviderBadge provider={execution.provider} />}
              {derivedMetrics?.isNested && (
                <Badge variant="outline" className="bg-blue-50 text-blue-700 border-blue-200 text-xs">
                  Nested Trace
                </Badge>
              )}
              {derivedMetrics?.hasMultipleAgents && (
                <Badge variant="outline" className="bg-purple-50 text-purple-700 border-purple-200 text-xs">
                  Multi-Agent
                </Badge>
              )}
            </div>
          </div>
        </div>
        
        <div className="flex items-center gap-2 flex-wrap">
          <Button variant="outline" size="sm" onClick={refresh} disabled={loading}>
            Refresh
          </Button>
          <Button variant="outline" size="sm" onClick={() => setRawOpen(true)} disabled={!execution}>
            <FileJson2 className="w-4 h-4 mr-2" />
            View JSON
          </Button>
          <Button 
            variant="outline" 
            size="sm" 
            onClick={() => {
              if (!execution) return;
              const id = isNewSchema(execution) ? execution.trace_id : execution.traceId;
              handleCopy(id, 'Trace ID');
            }}
            disabled={!execution}
          >
            {copied ? <Check className="w-4 h-4 mr-2 text-emerald-500" /> : <Copy className="w-4 h-4 mr-2" />}
            {copied ? 'Copied' : 'Copy ID'}
          </Button>
        </div>
      </div>

      <div className="flex-1 overflow-auto">
        <div className="max-w-7xl mx-auto w-full px-6 py-6 space-y-5">
          {loading && !execution && (
            <Card className="p-8 text-center">
              <div className="flex flex-col items-center gap-3">
                <div className="w-12 h-12 rounded-full border-4 border-primary border-t-transparent animate-spin" />
                <p className="text-muted-foreground">Loading execution details...</p>
              </div>
            </Card>
          )}

          {error && (
            <Card className="p-6 text-center text-destructive border-destructive/50 bg-destructive/5">
              <p className="font-semibold mb-1">Error loading execution</p>
              <p className="text-sm">{error}</p>
            </Card>
          )}

          {execution && (
            <>
              {/* Enhanced Metrics Summary */}
              <div className="grid gap-4 md:grid-cols-2 lg:grid-cols-4">
                {/* Tokens Card */}
                <Card className="p-4 bg-gradient-to-br from-blue-50 to-blue-100/50 border-blue-200">
                  <div className="flex items-start justify-between mb-2">
                    <div className="p-2 bg-blue-600 rounded-lg">
                      <TrendingUp className="w-5 h-5 text-white" />
                    </div>
                    <div className="text-right">
                      <div className="text-2xl font-bold text-blue-900">
                        {formatNumber(derivedMetrics?.totalTokens)}
                      </div>
                      <div className="text-xs text-blue-700 uppercase tracking-wide">Total Tokens</div>
                    </div>
                  </div>
                  <div className="flex items-center justify-between text-xs">
                    <span className="text-green-700">↓ {formatNumber(derivedMetrics?.tokensIn ?? 0)}</span>
                    <span className="text-blue-700">↑ {formatNumber(derivedMetrics?.tokensOut ?? 0)}</span>
                  </div>
                  {derivedMetrics?.tokensPerSecond && (
                    <div className="mt-2 pt-2 border-t border-blue-300">
                      <div className="text-xs text-blue-700">
                        <span className="font-semibold">{derivedMetrics.tokensPerSecond.toFixed(1)}</span> tokens/sec
                      </div>
                    </div>
                  )}
                </Card>

                {/* Cost Card */}
                <Card className="p-4 bg-gradient-to-br from-green-50 to-green-100/50 border-green-200">
                  <div className="flex items-start justify-between mb-2">
                    <div className="p-2 bg-green-600 rounded-lg">
                      <DollarSign className="w-5 h-5 text-white" />
                    </div>
                    <div className="text-right">
                      <div className="text-2xl font-bold text-green-900">
                        ${derivedMetrics?.cost?.toFixed(4) ?? '0.0000'}
                      </div>
                      <div className="text-xs text-green-700 uppercase tracking-wide">Cost (USD)</div>
                    </div>
                  </div>
                  {derivedMetrics?.costPer1KTokens && (
                    <div className="mt-2 pt-2 border-t border-green-300">
                      <div className="text-xs text-green-700">
                        <span className="font-semibold">${derivedMetrics.costPer1KTokens.toFixed(4)}</span> per 1K tokens
                      </div>
                    </div>
                  )}
                </Card>

                {/* Latency Card */}
                <Card className="p-4 bg-gradient-to-br from-purple-50 to-purple-100/50 border-purple-200">
                  <div className="flex items-start justify-between mb-2">
                    <div className="p-2 bg-purple-600 rounded-lg">
                      <Clock className="w-5 h-5 text-white" />
                    </div>
                    <div className="text-right">
                      <div className="text-2xl font-bold text-purple-900">
                        {derivedMetrics?.latency ? `${derivedMetrics.latency.toLocaleString()}` : '—'}
                      </div>
                      <div className="text-xs text-purple-700 uppercase tracking-wide">Latency (ms)</div>
                    </div>
                  </div>
                  {derivedMetrics?.latency && (
                    <div className="mt-2 pt-2 border-t border-purple-300">
                      <div className="text-xs text-purple-700">
                        <span className="font-semibold">{(derivedMetrics.latency / 1000).toFixed(2)}</span> seconds
                      </div>
                    </div>
                  )}
                </Card>

                {/* Context Card */}
                <Card className="p-4 bg-gradient-to-br from-orange-50 to-orange-100/50 border-orange-200">
                  <div className="flex items-start justify-between mb-2">
                    <div className="p-2 bg-orange-600 rounded-lg">
                      <MessageSquare className="w-5 h-5 text-white" />
                    </div>
                    <div className="text-right">
                      <div className="text-2xl font-bold text-orange-900">
                        {isNewSchema(execution) ? allMessages.length : conversation.length}
                      </div>
                      <div className="text-xs text-orange-700 uppercase tracking-wide">Messages</div>
                    </div>
                  </div>
                  <div className="mt-2 pt-2 border-t border-orange-300">
                    <div className="text-xs text-orange-700">
                      {templateUsages.length > 0 ? (
                        <><span className="font-semibold">{templateUsages.length}</span> template{templateUsages.length === 1 ? '' : 's'}</>
                      ) : (
                        'No templates'
                      )}
                    </div>
                  </div>
                </Card>
              </div>

              {/* Main Content Grid */}
              <div className="grid gap-5 lg:grid-cols-[1fr,400px]">
<<<<<<< HEAD
                {/* Left Column - Conversation */}
                <div className="space-y-5">
                  {/* Conversation - OLD SCHEMA */}
                  {!isNewSchema(execution) && conversation.length > 0 && (
                    <ConversationTimeline messages={conversation} />
                  )}

                  {/* NEW SCHEMA - Unified Conversation */}
                  {isNewSchema(execution) && allMessages.length > 0 && (
                    <MessageTimeline 
                      messages={allMessages} 
                      direction="input" 
                      title="Conversation"
                      childSpans={childSpans}
                    />
=======
                {/* Left Column - Templates & Conversation */}
                <div className="space-y-5 min-w-0">
                  {/* Templates First - Most Important */}
                  {templateUsages.length > 0 && (
                    <TemplateUsageList templateUsages={templateUsages} />
>>>>>>> 7148b4b3
                  )}
                </div>

                {/* Right Column - Context & Related */}
                <div className="space-y-4">
                  {/* Related Traces Panel */}
                  {related && (
                    <RelatedTracesPanel
                      related={related}
                      currentTraceId={isNewSchema(execution) ? execution.trace_id : execution.traceId}
                      onNavigate={handleNavigateToTrace}
                    />
                  )}

                  {/* Execution Context */}
                  <Card className="p-4">
                    <h3 className="text-sm font-semibold mb-3 flex items-center gap-2">
                      <Zap className="w-4 h-4 text-muted-foreground" />
                      Execution Context
                    </h3>
                    
                    <div className="space-y-3">
                      {/* Templates Used */}
                      {templateUsages.length > 0 && (
                        <div className="p-3 bg-indigo-50 rounded-lg border border-indigo-200">
                          <div className="text-xs text-indigo-700 mb-2 font-semibold">
                            {templateUsages.length === 1 ? 'Template Used' : 'Templates Used'}
                          </div>
                          <div className="space-y-2">
                            {templateUsages.map((usage, idx) => (
                              <button
                                key={idx}
                                onClick={() => navigate(`/project/${resolvedProjectSlug}/prompt/edit?prompt=${usage.prompt_id}`)}
                                className="w-full text-left p-2 bg-white rounded border border-indigo-200 hover:border-indigo-400 hover:bg-indigo-50/50 transition-colors group"
                              >
                                <div className="flex items-center justify-between">
                                  <div className="flex-1 min-w-0">
                                    <div className="text-sm font-mono font-semibold text-indigo-900 truncate group-hover:text-indigo-700">
                                      {usage.prompt_id}
                                    </div>
                                    <div className="text-xs text-indigo-600 mt-0.5">
                                      v{usage.version}
                                    </div>
                                  </div>
                                  <div className="ml-2 text-indigo-400 group-hover:text-indigo-600">
                                    <svg className="w-4 h-4" fill="none" stroke="currentColor" viewBox="0 0 24 24">
                                      <path strokeLinecap="round" strokeLinejoin="round" strokeWidth={2} d="M9 5l7 7-7 7" />
                                    </svg>
                                  </div>
                                </div>
                              </button>
                            ))}
                          </div>
                        </div>
                      )}

                      {/* Model Info */}
                      <div className="p-3 bg-muted/40 rounded-lg border border-border/60">
                        <div className="text-xs text-muted-foreground mb-1">Model</div>
                        <code className="text-sm font-mono font-semibold text-foreground">
                          {execution.model ?? 'unknown'}
                        </code>
                      </div>

                      {/* Agent ID - Handle both schemas */}
                      {((isNewSchema(execution) && execution.agent_name) || (!isNewSchema(execution) && execution.agentId)) && (
                        <div className="p-3 bg-purple-50 rounded-lg border border-purple-200">
                          <div className="text-xs text-purple-700 mb-1 flex items-center justify-between">
                            <span>Agent {isNewSchema(execution) ? 'Name' : 'ID'}</span>
                            <Button 
                              variant="ghost" 
                              size="icon" 
                              className="h-5 w-5"
                              onClick={() => {
                                const agentValue = isNewSchema(execution) ? execution.agent_name : execution.agentId;
                                if (agentValue) handleCopy(agentValue, 'Agent');
                              }}
                            >
                              <Copy className="w-3 h-3" />
                            </Button>
                          </div>
                          <code className="text-sm font-mono font-semibold text-purple-900 break-all">
                            {isNewSchema(execution) ? execution.agent_name : execution.agentId}
                          </code>
                        </div>
                      )}

                      {/* Session ID - Old schema only */}
                      {!isNewSchema(execution) && execution.sessionId && (
                        <div className="p-3 bg-blue-50 rounded-lg border border-blue-200">
                          <div className="text-xs text-blue-700 mb-1 flex items-center justify-between">
                            <span>Session ID</span>
                            <Button 
                              variant="ghost" 
                              size="icon" 
                              className="h-5 w-5"
                              onClick={() => handleCopy(execution.sessionId!, 'Session ID')}
                            >
                              <Copy className="w-3 h-3" />
                            </Button>
                          </div>
                          <code className="text-sm font-mono font-semibold text-blue-900 break-all">
                            {execution.sessionId}
                          </code>
                        </div>
                      )}

                      {/* Parent Trace - Old schema only */}
                      {!isNewSchema(execution) && execution.parentTraceId && (
                        <div className="p-3 bg-orange-50 rounded-lg border border-orange-200">
                          <div className="text-xs text-orange-700 mb-1">Parent Trace</div>
                          <button
                            onClick={() => handleNavigateToTrace(execution.parentTraceId!)}
                            className="text-sm font-mono font-semibold text-orange-900 hover:text-orange-700 hover:underline text-left break-all"
                          >
                            {execution.parentTraceId}
                          </button>
                        </div>
                      )}

                      {/* Timestamp */}
                      <div className="p-3 bg-muted/40 rounded-lg border border-border/60">
                        <div className="text-xs text-muted-foreground mb-1">Created</div>
                        <div className="text-sm font-semibold text-foreground">
                          {isNewSchema(execution) 
                            ? new Date(execution.created_at).toLocaleString()
                            : execution.createdAt ? new Date(execution.createdAt).toLocaleString() : '—'
                          }
                        </div>
                      </div>

                      {/* Trace ID */}
                      <div className="p-3 bg-muted/40 rounded-lg border border-border/60">
                        <div className="text-xs text-muted-foreground mb-1 flex items-center justify-between">
                          <span>Trace ID</span>
                          <Button 
                            variant="ghost" 
                            size="icon" 
                            className="h-5 w-5"
                            onClick={() => {
                              const id = isNewSchema(execution) ? execution.trace_id : execution.traceId;
                              handleCopy(id, 'Trace ID');
                            }}
                          >
                            <Copy className="w-3 h-3" />
                          </Button>
                        </div>
                        <code className="text-xs font-mono text-muted-foreground break-all">
                          {isNewSchema(execution) ? execution.trace_id : execution.traceId}
                        </code>
                      </div>

                      {/* Span ID - New schema only */}
                      {isNewSchema(execution) && (
                        <div className="p-3 bg-muted/40 rounded-lg border border-border/60">
                          <div className="text-xs text-muted-foreground mb-1 flex items-center justify-between">
                            <span>Span ID</span>
                            <Button 
                              variant="ghost" 
                              size="icon" 
                              className="h-5 w-5"
                              onClick={() => handleCopy(execution.span_id, 'Span ID')}
                            >
                              <Copy className="w-3 h-3" />
                            </Button>
                          </div>
                          <code className="text-xs font-mono text-muted-foreground break-all">
                            {execution.span_id}
                          </code>
                        </div>
                      )}

                      {/* Metadata - Old schema */}
                      {!isNewSchema(execution) && execution.metadata && Object.keys(execution.metadata).length > 0 && (
                        <div className="pt-3 border-t border-border/60">
                          <div className="text-xs font-semibold text-muted-foreground mb-2 uppercase tracking-wide">
                            Metadata
                          </div>
                          <div className="space-y-2">
                            {Object.entries(execution.metadata).map(([key, value]) => {
                              const isObject = typeof value === 'object' && value !== null;
                              const displayValue = isObject 
                                ? JSON.stringify(value, null, 2) 
                                : String(value);
                              
                              return (
                                <div key={key} className="p-2.5 bg-muted/30 rounded border border-border/40">
                                  <div className="text-xs font-medium text-foreground mb-1">
                                    {key}
                                  </div>
                                  {isObject ? (
                                    <pre className="text-xs text-muted-foreground font-mono overflow-x-auto">
                                      {displayValue}
                                    </pre>
                                  ) : (
                                    <div className="text-xs text-muted-foreground break-all">
                                      {displayValue}
                                    </div>
                                  )}
                                </div>
                              );
                            })}
                          </div>
                        </div>
                      )}
                    </div>
                  </Card>
                </div>
              </div>
            </>
          )}

          {!loading && !execution && !error && (
            <Card className="p-12 text-center">
              <div className="text-muted-foreground">
                <MessageSquare className="w-12 h-12 mx-auto mb-3 opacity-40" />
                <p className="font-semibold mb-1">Execution not found</p>
                <p className="text-sm">The trace you're looking for doesn't exist or has been deleted.</p>
              </div>
            </Card>
          )}
        </div>
      </div>

      {/* JSON Dialog */}
      <Dialog open={rawOpen} onOpenChange={setRawOpen}>
        <DialogContent className="max-w-4xl max-h-[85vh]">
          <DialogHeader>
            <div className="flex items-center justify-between">
              <DialogTitle>Raw Execution JSON</DialogTitle>
              <Button
                variant="ghost"
                size="sm"
                onClick={() => {
                  if (execution) {
                    navigator.clipboard.writeText(JSON.stringify(execution, null, 2));
                    setJsonCopied(true);
                    setTimeout(() => setJsonCopied(false), 2000);
                  }
                }}
                className="h-8 gap-2"
              >
                {jsonCopied ? (
                  <>
                    <Check className="w-4 h-4" />
                    Copied
                  </>
                ) : (
                  <>
                    <Copy className="w-4 h-4" />
                    Copy JSON
                  </>
                )}
              </Button>
            </div>
          </DialogHeader>
          <div className="overflow-auto rounded-md border border-border/60 bg-slate-950 p-4 max-h-[calc(85vh-8rem)]">
            <pre className="text-xs leading-relaxed text-slate-200 font-mono">
              {execution ? JSON.stringify(execution, null, 2) : '—'}
            </pre>
          </div>
        </DialogContent>
      </Dialog>
    </div>
  );
}<|MERGE_RESOLUTION|>--- conflicted
+++ resolved
@@ -290,9 +290,8 @@
 
               {/* Main Content Grid */}
               <div className="grid gap-5 lg:grid-cols-[1fr,400px]">
-<<<<<<< HEAD
                 {/* Left Column - Conversation */}
-                <div className="space-y-5">
+                <div className="space-y-5 min-w-0">
                   {/* Conversation - OLD SCHEMA */}
                   {!isNewSchema(execution) && conversation.length > 0 && (
                     <ConversationTimeline messages={conversation} />
@@ -306,13 +305,6 @@
                       title="Conversation"
                       childSpans={childSpans}
                     />
-=======
-                {/* Left Column - Templates & Conversation */}
-                <div className="space-y-5 min-w-0">
-                  {/* Templates First - Most Important */}
-                  {templateUsages.length > 0 && (
-                    <TemplateUsageList templateUsages={templateUsages} />
->>>>>>> 7148b4b3
                   )}
                 </div>
 
