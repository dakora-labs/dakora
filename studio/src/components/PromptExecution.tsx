--- conflicted
+++ resolved
@@ -21,14 +21,8 @@
   versionNumber?: number | null;
 }
 
-<<<<<<< HEAD
-export function PromptExecution({ projectId, promptId, inputs }: PromptExecutionProps) {
-=======
-export function PromptExecution({ projectId, promptId, inputs, projectSlug, versionNumber }: PromptExecutionProps) {
-  const navigate = useNavigate();
-  const resolvedProjectSlug = projectSlug ?? 'default';
+export function PromptExecution({ projectId, promptId, inputs, versionNumber }: PromptExecutionProps) {
   const { trackExecutionCompleted } = useFeedbackContext();
->>>>>>> 7148b4b3
   const [isExpanded, setIsExpanded] = useState(false);
   const [selectedModel, setSelectedModel] = useState<string>('');
   const [inputValues, setInputValues] = useState<Record<string, string>>({});
