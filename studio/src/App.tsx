--- conflicted
+++ resolved
@@ -8,6 +8,7 @@
 import { PromptLibraryPage } from './pages/PromptLibraryPage';
 import { NewPromptPartPage } from './pages/NewPromptPartPage';
 import { PromptPartPage } from './pages/PromptPartPage';
+import { FEATURES } from './config/features';
 import { ProjectRedirect } from './components/ProjectRedirect';
 import { UserContextProvider } from './contexts/UserContext';
 
@@ -16,7 +17,7 @@
     return (
       <>
         <SignedIn>
-<<<<<<< HEAD
+        <UserContextProvider>
           <MainLayout>
             <Routes>
               <Route path="/" element={<ProjectRedirect />} />
@@ -28,25 +29,7 @@
               <Route path="/project/:projectSlug/library/part" element={<PromptPartPage />} />
             </Routes>
           </MainLayout>
-=======
-          <UserContextProvider>
-            <MainLayout>
-              <Routes>
-                <Route path="/" element={<ProjectRedirect />} />
-                <Route path="/project/:projectSlug/prompts" element={<DashboardPage />} />
-                <Route path="/project/:projectSlug/prompts/new" element={<NewPromptPage />} />
-                <Route path="/project/:projectSlug/prompt/edit" element={<PromptEditPage />} />
-                {FEATURES.PROMPT_PARTS && (
-                <>
-                  <Route path="/project/:projectSlug/library" element={<PromptLibraryPage />} />
-                  <Route path="/project/:projectSlug/library/new" element={<NewPromptPartPage />} />
-                  <Route path="/project/:projectSlug/library/part" element={<PromptPartPage />} />
-                </>
-              )}
-              </Routes>
-            </MainLayout>
           </UserContextProvider>
->>>>>>> b8509b15
         </SignedIn>
         <SignedOut>
           <RedirectToSignIn />
@@ -57,7 +40,7 @@
 
   // Auth disabled: use default project for local dev
   return (
-<<<<<<< HEAD
+      <UserContextProvider>
     <MainLayout>
       <Routes>
         <Route path="/" element={<Navigate to="/project/default/prompts" replace />} />
@@ -69,25 +52,7 @@
         <Route path="/project/:projectSlug/library/part" element={<PromptPartPage />} />
       </Routes>
     </MainLayout>
-=======
-    <UserContextProvider>
-      <MainLayout>
-        <Routes>
-          <Route path="/" element={<Navigate to="/project/default/prompts" replace />} />
-          <Route path="/project/:projectSlug/prompts" element={<DashboardPage />} />
-          <Route path="/project/:projectSlug/prompts/new" element={<NewPromptPage />} />
-          <Route path="/project/:projectSlug/prompt/edit" element={<PromptEditPage />} />
-          {FEATURES.PROMPT_PARTS && (
-            <>
-              <Route path="/project/:projectSlug/library" element={<PromptLibraryPage />} />
-              <Route path="/project/:projectSlug/library/new" element={<NewPromptPartPage />} />
-              <Route path="/project/:projectSlug/library/part" element={<PromptPartPage />} />
-            </>
-          )}
-        </Routes>
-      </MainLayout>
     </UserContextProvider>
->>>>>>> b8509b15
   );
 }
 
