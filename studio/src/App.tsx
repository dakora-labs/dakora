--- conflicted
+++ resolved
@@ -21,6 +21,13 @@
               <Route path="/prompts" element={<DashboardPage />} />
               <Route path="/prompts/new" element={<NewPromptPage />} />
               <Route path="/prompt/edit" element={<PromptEditPage />} />
+              {FEATURES.PROMPT_PARTS && (
+              <>
+                <Route path="/library" element={<PromptLibraryPage />} />
+                <Route path="/library/new" element={<NewPromptPartPage />} />
+                <Route path="/library/part" element={<PromptPartPage />} />
+              </>
+            )}
             </Routes>
           </MainLayout>
         </SignedIn>
@@ -33,39 +40,21 @@
 
   // Auth disabled: render app routes directly
   return (
-<<<<<<< HEAD
-    <>
-      <SignedIn>
-        <MainLayout>
-          <Routes>
-            <Route path="/" element={<Navigate to="/prompts" replace />} />
-            <Route path="/prompts" element={<DashboardPage />} />
-            <Route path="/prompts/new" element={<NewPromptPage />} />
-            <Route path="/prompt/edit" element={<PromptEditPage />} />
-            {FEATURES.PROMPT_PARTS && (
-              <>
-                <Route path="/library" element={<PromptLibraryPage />} />
-                <Route path="/library/new" element={<NewPromptPartPage />} />
-                <Route path="/library/part" element={<PromptPartPage />} />
-              </>
-            )}
-          </Routes>
-        </MainLayout>
-      </SignedIn>
-      <SignedOut>
-        <RedirectToSignIn />
-      </SignedOut>
-    </>
-=======
     <MainLayout>
       <Routes>
         <Route path="/" element={<Navigate to="/prompts" replace />} />
         <Route path="/prompts" element={<DashboardPage />} />
         <Route path="/prompts/new" element={<NewPromptPage />} />
         <Route path="/prompt/edit" element={<PromptEditPage />} />
+         {FEATURES.PROMPT_PARTS && (
+          <>
+            <Route path="/library" element={<PromptLibraryPage />} />
+            <Route path="/library/new" element={<NewPromptPartPage />} />
+            <Route path="/library/part" element={<PromptPartPage />} />
+          </>
+        )}
       </Routes>
     </MainLayout>
->>>>>>> 940cb1bb
   );
 }
 
