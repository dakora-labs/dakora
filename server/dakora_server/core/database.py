--- conflicted
+++ resolved
@@ -233,7 +233,6 @@
     Column("created_at", DateTime(timezone=True), server_default=text("(NOW() AT TIME ZONE 'UTC')"), nullable=False, index=True),
 )
 
-<<<<<<< HEAD
 # OpenTelemetry spans table - raw OTLP storage
 # Stores complete OTLP spans for debugging and trace visualization
 otel_spans_table = Table(
@@ -379,7 +378,8 @@
     ),
     UniqueConstraint("trace_id", "tool_call_id", name="tool_invocations_unique_idx"),
     comment="Tool/function calls made during execution",
-=======
+)
+
 # User feedback table definition (SQLAlchemy Core)
 user_feedback_table = Table(
     "user_feedback",
@@ -393,7 +393,6 @@
     Column("user_email", String(255), nullable=True),
     Column("user_name", String(255), nullable=True),
     Column("created_at", DateTime(timezone=True), server_default=text("(NOW() AT TIME ZONE 'UTC')"), nullable=False, index=True),
->>>>>>> 7148b4b3
 )
 
 
