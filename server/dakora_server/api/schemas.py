--- conflicted
+++ resolved
@@ -252,7 +252,6 @@
     version: int = Field(description="Version number to rollback to", gt=0)
 
 
-<<<<<<< HEAD
 # New execution schemas for OTLP-native observability
 
 class MessagePart(BaseModel):
@@ -335,7 +334,8 @@
     """Full span hierarchy for a trace"""
     trace_id: str
     spans: List[SpanTreeNode]
-=======
+
+
 # Feedback schemas
 
 class FeedbackRequest(BaseModel):
@@ -348,4 +348,3 @@
     """Response after feedback submission."""
     id: str = Field(description="Unique feedback ID")
     created_at: str = Field(description="ISO timestamp of feedback creation")
->>>>>>> 7148b4b3
