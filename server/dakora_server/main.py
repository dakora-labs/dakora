--- conflicted
+++ resolved
@@ -15,11 +15,8 @@
     project_executions,
     execution_traces,
     project_optimizations,
-<<<<<<< HEAD
     otlp_traces,
-=======
     feedback,
->>>>>>> 7148b4b3
 )
 
 
