--- conflicted
+++ resolved
@@ -1,10 +1,6 @@
 # Dakora Python SDK
 
-<<<<<<< HEAD
 Centralized prompt management with versioning, execution tracking, and analytics for production LLM applications.
-=======
-Python SDK for the Dakora platform.
->>>>>>> 7148b4b3
 
 ## Installation
 
@@ -15,9 +11,8 @@
 ## Quick Start
 
 ```python
-from dakora_client import create_client
+from dakora_client import Dakora
 
-<<<<<<< HEAD
 dakora = Dakora(api_key="dk_proj_...")
 
 # Render versioned prompts
@@ -151,29 +146,6 @@
     result = await dakora.prompts.render("greeting", {"name": name})
     return {"message": result.text}
 ```
-=======
-# Local (Docker)
-async with create_client("http://localhost:54321") as dakora:
-    # Render template
-    result = await dakora.prompts.render(
-        "greeting",
-        inputs={"name": "Alice"}
-    )
-    print(result.rendered)
-
-# Cloud
-async with create_client("https://api.dakora.io", api_key="dk_xxx") as dakora:
-    result = await dakora.prompts.render("greeting", {"name": "Bob"})
-```
-
-## Documentation
-
-See the [full documentation](https://docs.dakora.io) for:
-- Complete API reference
-- Advanced usage patterns
-- Integration examples
-- Best practices
->>>>>>> 7148b4b3
 
 ## Development
 
